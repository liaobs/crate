package io.crate.metadata.doc;

import com.google.common.collect.ImmutableList;
import com.google.common.collect.ImmutableMap;
import io.crate.PartitionName;
import io.crate.exceptions.ColumnUnknownException;
import io.crate.metadata.*;
import io.crate.planner.RowGranularity;
import io.crate.planner.symbol.DynamicReference;
import io.crate.types.DataTypes;
import org.apache.lucene.util.BytesRef;
import org.junit.Test;

import java.util.Arrays;

import static org.junit.Assert.*;
import static org.mockito.Mockito.mock;

public class DocTableInfoTest {

    @Test
    public void testGetColumnInfo() throws Exception {
        TableIdent tableIdent = new TableIdent(null, "dummy");

        DocTableInfo info = new DocTableInfo(
                mock(DocSchemaInfo.class),
                tableIdent,
                ImmutableList.<ReferenceInfo>of(
                        new ReferenceInfo(new ReferenceIdent(tableIdent, new ColumnIdent("o", ImmutableList.<String>of())), RowGranularity.DOC, DataTypes.OBJECT)
                ),
                ImmutableList.<ReferenceInfo>of(),
                ImmutableMap.<ColumnIdent, IndexReferenceInfo>of(),
                ImmutableMap.<ColumnIdent, ReferenceInfo>of(),
                ImmutableList.<ColumnIdent>of(),
                null,
                false,
                true,
                new String[0],
                null,
                5,
                new BytesRef("0"),
                ImmutableList.<ColumnIdent>of(),
                ImmutableList.<PartitionName>of());

        ReferenceInfo foobar = info.getReferenceInfo(new ColumnIdent("o", ImmutableList.of("foobar")));
        assertNull(foobar);
<<<<<<< HEAD
        DynamicReference reference = info.dynamicReference(new ColumnIdent("foobar"));
=======
        DynamicReference reference = info.getDynamic(new ColumnIdent("o", ImmutableList.of("foobar")));
>>>>>>> e378042b
        assertNotNull(reference);
        assertSame(reference.valueType(), DataTypes.UNDEFINED);
    }

    @Test
    public void testGetColumnInfoStrictParent() throws Exception {

        TableIdent dummy = new TableIdent(null, "dummy");
        ReferenceIdent foobarIdent = new ReferenceIdent(dummy, new ColumnIdent("foobar"));
        ReferenceInfo strictParent = new ReferenceInfo(
                foobarIdent,
                RowGranularity.DOC,
                DataTypes.OBJECT,
                ReferenceInfo.ObjectType.STRICT,
                ReferenceInfo.IndexType.NOT_ANALYZED
        );

        ImmutableMap<ColumnIdent, ReferenceInfo> references = ImmutableMap.<ColumnIdent, ReferenceInfo>builder()
                .put(new ColumnIdent("foobar"), strictParent)
                .build();

        DocTableInfo info = new DocTableInfo(
                mock(DocSchemaInfo.class),
                dummy,
                ImmutableList.<ReferenceInfo>of(strictParent),
                ImmutableList.<ReferenceInfo>of(),
                ImmutableMap.<ColumnIdent, IndexReferenceInfo>of(),
                references,
                ImmutableList.<ColumnIdent>of(),
                null,
                false,
                true,
                new String[0],
                null,
                5,
                new BytesRef("0"),
                ImmutableList.<ColumnIdent>of(),
                ImmutableList.<PartitionName>of());


        try {
            ColumnIdent columnIdent = new ColumnIdent("foobar", Arrays.asList("foo", "bar"));
            assertNull(info.getReferenceInfo(columnIdent));
            info.dynamicReference(columnIdent);
            fail();
        } catch (ColumnUnknownException e) {

        }
        try {
            ColumnIdent columnIdent = new ColumnIdent("foobar", Arrays.asList("foo"));
            assertNull(info.getReferenceInfo(columnIdent));
            info.dynamicReference(columnIdent);
            fail();
        } catch (ColumnUnknownException e) {

        }
        ReferenceInfo colInfo = info.getReferenceInfo(new ColumnIdent("foobar"));
        assertNotNull(colInfo);
    }
}<|MERGE_RESOLUTION|>--- conflicted
+++ resolved
@@ -44,11 +44,7 @@
 
         ReferenceInfo foobar = info.getReferenceInfo(new ColumnIdent("o", ImmutableList.of("foobar")));
         assertNull(foobar);
-<<<<<<< HEAD
-        DynamicReference reference = info.dynamicReference(new ColumnIdent("foobar"));
-=======
-        DynamicReference reference = info.getDynamic(new ColumnIdent("o", ImmutableList.of("foobar")));
->>>>>>> e378042b
+        DynamicReference reference = info.dynamicReference(new ColumnIdent("o", ImmutableList.of("foobar")), false);
         assertNotNull(reference);
         assertSame(reference.valueType(), DataTypes.UNDEFINED);
     }
@@ -92,7 +88,7 @@
         try {
             ColumnIdent columnIdent = new ColumnIdent("foobar", Arrays.asList("foo", "bar"));
             assertNull(info.getReferenceInfo(columnIdent));
-            info.dynamicReference(columnIdent);
+            info.dynamicReference(columnIdent, false);
             fail();
         } catch (ColumnUnknownException e) {
 
@@ -100,7 +96,7 @@
         try {
             ColumnIdent columnIdent = new ColumnIdent("foobar", Arrays.asList("foo"));
             assertNull(info.getReferenceInfo(columnIdent));
-            info.dynamicReference(columnIdent);
+            info.dynamicReference(columnIdent, false);
             fail();
         } catch (ColumnUnknownException e) {
 
