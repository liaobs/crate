/*
 * Licensed to CRATE Technology GmbH ("Crate") under one or more contributor
 * license agreements.  See the NOTICE file distributed with this work for
 * additional information regarding copyright ownership.  Crate licenses
 * this file to you under the Apache License, Version 2.0 (the "License");
 * you may not use this file except in compliance with the License.  You may
 * obtain a copy of the License at
 *
 *     http://www.apache.org/licenses/LICENSE-2.0
 *
 * Unless required by applicable law or agreed to in writing, software
 * distributed under the License is distributed on an "AS IS" BASIS, WITHOUT
 * WARRANTIES OR CONDITIONS OF ANY KIND, either express or implied.  See the
 * License for the specific language governing permissions and limitations
 * under the License.
 *
 * However, if you have executed another commercial license agreement
 * with Crate these terms will supersede the license and you may use the
 * software solely pursuant to the terms of the relevant commercial agreement.
 */

package io.crate.integrationtests;

import io.crate.action.sql.SQLActionException;
import io.crate.test.integration.CrateIntegrationTest;
import org.elasticsearch.action.get.GetResponse;
import org.hamcrest.core.IsNull;
import org.junit.Rule;
import org.junit.Test;
import org.junit.rules.ExpectedException;

import java.util.ArrayList;
import java.util.HashMap;
import java.util.List;
import java.util.Map;

import static org.hamcrest.Matchers.*;
import static org.hamcrest.core.Is.is;

@CrateIntegrationTest.ClusterScope(scope = CrateIntegrationTest.Scope.GLOBAL)
public class InsertIntoIntegrationTest extends SQLTransportIntegrationTest {

    static {
        ClassLoader.getSystemClassLoader().setDefaultAssertionStatus(true);
    }

    private Setup setup = new Setup(sqlExecutor);

    @Rule
    public ExpectedException expectedException = ExpectedException.none();

    @Test
    public void testInsertWithColumnNames() throws Exception {
        prepareCreate("test")
                .addMapping("default",
                        "firstName", "type=string,store=true,index=not_analyzed",
                        "lastName", "type=string,store=true,index=not_analyzed")
                .execute().actionGet();
        ensureGreen();
        execute("insert into test (\"firstName\", \"lastName\") values('Youri', 'Zoon')");
        assertEquals(1, response.rowCount());
        assertThat(response.duration(), greaterThanOrEqualTo(0L));
        refresh();

        execute("select * from test where \"firstName\" = 'Youri'");

        assertEquals(1, response.rowCount());
        assertEquals("Youri", response.rows()[0][0]);
        assertEquals("Zoon", response.rows()[0][1]);
    }

    @Test
    public void testInsertWithoutColumnNames() throws Exception {
        execute("create table test (\"firstName\" string, \"lastName\" string)");
        ensureGreen();
        execute("insert into test values('Youri', 'Zoon')");
        assertEquals(1, response.rowCount());
        refresh();

        execute("select * from test where \"firstName\" = 'Youri'");

        assertEquals(1, response.rowCount());
        assertEquals("Youri", response.rows()[0][0]);
        assertEquals("Zoon", response.rows()[0][1]);
    }

    @Test
    public void testInsertAllCoreDatatypes() throws Exception {
        prepareCreate("test")
                .addMapping("default",
                        "boolean", "type=boolean",
                        "datetime", "type=date",
                        "double", "type=double",
                        "float", "type=float",
                        "integer", "type=integer",
                        "long", "type=long",
                        "short", "type=short",
                        "string", "type=string,index=not_analyzed")
                .execute().actionGet();
        ensureGreen();

        execute("insert into test values(true, '2013-09-10T21:51:43', 1.79769313486231570e+308, 3.402, 2147483647, 9223372036854775807, 32767, 'Youri')");
        execute("insert into test values(?, ?, ?, ?, ?, ?, ?, ?)",
                new Object[]{true, "2013-09-10T21:51:43", 1.79769313486231570e+308, 3.402, 2147483647, 9223372036854775807L, 32767, "Youri"});
        assertEquals(1, response.rowCount());
        refresh();

        execute("select * from test");

        assertEquals(2, response.rowCount());
        assertEquals(true, response.rows()[0][0]);
        assertEquals(1378849903000L, response.rows()[0][1]);
        assertEquals(1.79769313486231570e+308, response.rows()[0][2]);
        assertEquals(3.402f, ((Number) response.rows()[0][3]).floatValue(), 0.002f);
        assertEquals(2147483647, response.rows()[0][4]);
        assertEquals(9223372036854775807L, response.rows()[0][5]);
        assertEquals(32767, response.rows()[0][6]);
        assertEquals("Youri", response.rows()[0][7]);

        assertEquals(true, response.rows()[1][0]);
        assertEquals(1378849903000L, response.rows()[1][1]);
        assertEquals(1.79769313486231570e+308, response.rows()[1][2]);
        assertEquals(3.402f, ((Number) response.rows()[1][3]).floatValue(), 0.002f);
        assertEquals(2147483647, response.rows()[1][4]);
        assertEquals(9223372036854775807L, response.rows()[1][5]);
        assertEquals(32767, response.rows()[1][6]);
        assertEquals("Youri", response.rows()[1][7]);
    }

    @Test
    @SuppressWarnings("unchecked")
    public void testInsertCoreTypesAsArray() throws Exception {
        execute("create table test (" +
                        "\"boolean\" array(boolean), " +
                        "\"datetime\" array(timestamp), " +
                        "\"double\" array(double), " +
                        "\"float\" array(float), " +
                        "\"integer\" array(integer), " +
                        "\"long\" array(long), " +
                        "\"short\" array(short), " +
                        "\"string\" array(string) " +
                        ") with (number_of_replicas=0)"
        );
        ensureGreen();

        execute("insert into test values(?, ?, ?, ?, ?, ?, ?, ?)",
                new Object[]{
                        new Boolean[]{true, false},
                        new String[]{"2013-09-10T21:51:43", "2013-11-10T21:51:43"},
                        new Double[]{1.79769313486231570e+308, 1.69769313486231570e+308},
                        new Float[]{3.402f, 3.403f, null},
                        new Integer[]{2147483647, 234583},
                        new Long[]{9223372036854775807L, 4L},
                        new Short[]{32767, 2},
                        new String[]{"Youri", "Juri"}
                }
        );
        refresh();

        execute("select * from test");
        assertEquals(true, ((List<Boolean>) response.rows()[0][0]).get(0));
        assertEquals(false, ((List<Boolean>) response.rows()[0][0]).get(1));

        assertThat(((List<Long>) response.rows()[0][1]).get(0), is(1378849903000L));
        assertThat(((List<Long>) response.rows()[0][1]).get(1), is(1384120303000L));

        assertThat(((List<Double>) response.rows()[0][2]).get(0), is(1.79769313486231570e+308));
        assertThat(((List<Double>) response.rows()[0][2]).get(1), is(1.69769313486231570e+308));


        assertEquals(3.402f, ((Number) ((List) response.rows()[0][3]).get(0)).floatValue(), 0.002f);
        assertEquals(3.403f, ((Number) ((List) response.rows()[0][3]).get(1)).floatValue(), 0.002f);
        assertThat(((List<Float>) response.rows()[0][3]).get(2), nullValue());

        assertThat(((List<Integer>) response.rows()[0][4]).get(0), is(2147483647));
        assertThat(((List<Integer>) response.rows()[0][4]).get(1), is(234583));

        assertThat(((List<Long>) response.rows()[0][5]).get(0), is(9223372036854775807L));
        assertThat(((List<Integer>) response.rows()[0][5]).get(1), is(4));

        assertThat(((List<Integer>) response.rows()[0][6]).get(0), is(32767));
        assertThat(((List<Integer>) response.rows()[0][6]).get(1), is(2));

        assertThat(((List<String>) response.rows()[0][7]).get(0), is("Youri"));
        assertThat(((List<String>) response.rows()[0][7]).get(1), is("Juri"));
    }

    @Test
    public void testInsertBadIpAdress() throws Exception {
        execute("create table t (i ip) with (number_of_replicas=0)");
        ensureGreen();
        expectedException.expect(SQLActionException.class);
        expectedException.expectMessage("Failed to validate ip [192.168.1.500], not a valid ipv4 address");
        execute("insert into t (i) values ('192.168.1.2'), ('192.168.1.3'),('192.168.1.500')");
    }

    @Test
    public void testInsertMultipleRows() throws Exception {
        prepareCreate("test")
                .addMapping("default",
                        "age", "type=integer",
                        "name", "type=string,store=true,index=not_analyzed")
                .execute().actionGet();
        ensureGreen();

        execute("insert into test values(32, 'Youri'), (42, 'Ruben')");
        assertEquals(2, response.rowCount());
        refresh();

        execute("select * from test order by \"name\"");

        assertEquals(2, response.rowCount());
        assertArrayEquals(new Object[]{42, "Ruben"}, response.rows()[0]);
        assertArrayEquals(new Object[]{32, "Youri"}, response.rows()[1]);
    }

    @Test
    public void testInsertWithParams() throws Exception {
        prepareCreate("test")
                .addMapping("default",
                        "age", "type=integer",
                        "name", "type=string,store=true,index=not_analyzed")
                .execute().actionGet();
        ensureGreen();

        Object[] args = new Object[]{32, "Youri"};
        execute("insert into test values(?, ?)", args);
        assertEquals(1, response.rowCount());
        refresh();

        execute("select * from test where name = 'Youri'");

        assertEquals(1, response.rowCount());
        assertEquals(32, response.rows()[0][0]);
        assertEquals("Youri", response.rows()[0][1]);
    }

    @Test
    public void testInsertWithParamsInScalar() throws Exception {
        execute("create table test (age integer, name string) with (number_of_replicas=0)");
        ensureGreen();
        Object[] args = new Object[]{"Youri"};
        execute("insert into test values(32, substr(?, 0, 2))", args);
        assertEquals(1, response.rowCount());
        refresh();

        execute("select * from test");
        assertEquals(1, response.rowCount());
        assertEquals(32, response.rows()[0][0]);
        assertEquals("Yo", response.rows()[0][1]);
    }

    @Test
    public void testInsertMultipleRowsWithParams() throws Exception {
        execute("create table test (age integer, name string) with (number_of_replicas=0)");
        ensureGreen();

        Object[] args = new Object[]{32, "Youri", 42, "Ruben"};
        execute("insert into test values(?, ?), (?, ?)", args);
        assertEquals(2, response.rowCount());
        refresh();

        execute("select * from test order by \"name\"");

        assertEquals(2, response.rowCount());
        assertArrayEquals(new Object[]{42, "Ruben"}, response.rows()[0]);
        assertArrayEquals(new Object[]{32, "Youri"}, response.rows()[1]);
    }

    @Test
    public void testInsertObject() throws Exception {
        execute("create table test (message string, person object) with (number_of_replicas=0)");
        ensureGreen();

        Map<String, Object> person = new HashMap<>();
        person.put("first_name", "Youri");
        person.put("last_name", "Zoon");
        Object[] args = new Object[]{"I'm addicted to kite", person};

        execute("insert into test values(?, ?)", args);
        assertEquals(1, response.rowCount());
        refresh();

        execute("select * from test");

        assertEquals(1, response.rowCount());
        assertArrayEquals(args, response.rows()[0]);
    }

    @Test
    public void testInsertEmptyObjectArray() throws Exception {
        execute("create table test (" +
                "  id integer primary key," +
                "  details array(object)" +
                ")");
        ensureGreen();
        execute("insert into test (id, details) values (?, ?)", new Object[]{1, new Map[0]});
        refresh();
        execute("select id, details from test");
        assertEquals(1, response.rowCount());
        assertEquals(1, response.rows()[0][0]);
        assertThat(response.rows()[0][1], instanceOf(List.class));
        assertThat(((List) response.rows()[0][1]).size(), is(0));
    }

    @Test
    public void testInsertWithPrimaryKey() throws Exception {
        this.setup.createTestTableWithPrimaryKey();

        Object[] args = new Object[]{"1",
                "A towel is about the most massively useful thing an interstellar hitch hiker can have."};
        execute("insert into test (pk_col, message) values (?, ?)", args);
        refresh();

        GetResponse response = client().prepareGet("test", "default", "1").execute().actionGet();
        assertTrue(response.getSourceAsMap().containsKey("message"));
    }

    @Test
    public void testInsertWithPrimaryKeyMultiValues() throws Exception {
        this.setup.createTestTableWithPrimaryKey();

        Object[] args = new Object[]{
                "1", "All the doors in this spaceship have a cheerful and sunny disposition.",
                "2", "I always thought something was fundamentally wrong with the universe"
        };
        execute("insert into test (pk_col, message) values (?, ?), (?, ?)", args);
        refresh();

        GetResponse response = client().prepareGet("test", "default", "1").execute().actionGet();
        assertTrue(response.getSourceAsMap().containsKey("message"));
    }

    @Test
    public void testInsertWithUniqueConstraintViolation() throws Exception {
        this.setup.createTestTableWithPrimaryKey();

        Object[] args = new Object[]{
                "1", "All the doors in this spaceship have a cheerful and sunny disposition.",
        };
        execute("insert into test (pk_col, message) values (?, ?)", args);

        args = new Object[]{
                "1", "I always thought something was fundamentally wrong with the universe"
        };

        expectedException.expect(SQLActionException.class);
        expectedException.expectMessage("A document with the same primary key exists already");

        execute("insert into test (pk_col, message) values (?, ?)", args);
    }

    @Test
    public void testInsertWithPKMissingOnInsert() throws Exception {
        this.setup.createTestTableWithPrimaryKey();

        Object[] args = new Object[]{
                "In the beginning the Universe was created.\n" +
                        "This has made a lot of people very angry and been widely regarded as a bad move."
        };

        expectedException.expect(SQLActionException.class);
        expectedException.expectMessage("Primary key is required but is missing from the insert statement");

        execute("insert into test (message) values (?)", args);
    }

    @Test
    public void testInsertWithClusteredByNull() throws Exception {
        execute("create table quotes (id integer, quote string) clustered by(id) " +
                "with (number_of_replicas=0)");
        ensureGreen();

        expectedException.expect(SQLActionException.class);
        expectedException.expectMessage("Clustered by value must not be NULL");
        execute("insert into quotes (id, quote) values(?, ?)",
                new Object[]{null, "I'd far rather be happy than right any day."});
    }

    @Test
    public void testInsertWithClusteredByWithoutValue() throws Exception {
        execute("create table quotes (id integer, quote string) clustered by(id) " +
                "with (number_of_replicas=0)");
        ensureGreen();

        expectedException.expect(SQLActionException.class);
        expectedException.expectMessage("Clustered by value is required but is missing from the insert statement");
        execute("insert into quotes (quote) values(?)",
                new Object[]{"I'd far rather be happy than right any day."});
    }



    @Test
    public void testInsertFromQueryWithSysColumn() throws Exception {
        execute("create table target (name string, a string, b string) clustered into 1 shards with (number_of_replicas = 0)");
        execute("create table source (name string) clustered into 1 shards with (number_of_replicas = 0)");
        ensureYellow();

        execute("insert into source (name) values ('yalla')");
        execute("refresh table source");

        execute("insert into target (name, a, b) (select name, _raw, _id from source)");
        execute("refresh table target");

        execute("select name, a, b from target");
        assertThat((String) response.rows()[0][0], is("yalla"));
        assertThat((String) response.rows()[0][1], is("{\"name\":\"yalla\"}"));
        assertThat((String) response.rows()[0][2], IsNull.notNullValue());
    }

    @Test
    public void testInsertFromQueryWithPartitionedTable() throws Exception {
        execute("create table users (id int primary key, name string) clustered into 2 shards " +
            "with (number_of_replicas = 0)");
        execute("create table users_parted (id int, name string) clustered into 1 shards " +
            "partitioned by (name) with (number_of_replicas = 0)");
        ensureYellow();


        execute("insert into users_parted (id, name) values (?, ?)", new Object[][]{
                new Object[]{1, "Arthur"},
                new Object[]{2, "Trillian"},
                new Object[]{3, "Marvin"},
                new Object[]{4, "Arthur"},
        });
        execute("refresh table users_parted");
        ensureYellow();

        execute("insert into users (id, name) (select id, name from users_parted)");
        execute("refresh table users");

        execute("select name from users order by name asc");
        assertThat(response.rowCount(), is(4L));
        assertThat(((String) response.rows()[0][0]), is("Arthur"));
        assertThat(((String) response.rows()[1][0]), is("Arthur"));
        assertThat(((String) response.rows()[2][0]), is("Marvin"));
        assertThat(((String) response.rows()[3][0]), is("Trillian"));
    }

    @Test
    public void testInsertArrayLiteralFirstNull() throws Exception {
        execute("create table users(id int primary key, friends array(string), name string)");
        ensureYellow();
        execute("insert into users (id, friends, name) values (0, [null, 'gedöns'], 'björk')");
        execute("insert into users (id, friends, name) values (1, [null], null)");
        execute("refresh table users");
        execute("select friends, name from users order by id");
        assertThat(response.rowCount(), is(2L));
        assertNull((((ArrayList) response.rows()[0][0]).get(0)));
        assertThat(((String) ((ArrayList) response.rows()[0][0]).get(1)), is("gedöns"));
        assertThat((String)response.rows()[0][1], is("björk"));
        assertNull((((ArrayList) response.rows()[1][0]).get(0)));
    }

    @Test
    public void testInsertFromQueryGlobalAggregate() throws Exception {
        this.setup.setUpLocations();
        execute("refresh table locations");

        execute("create table aggs (" +
                " c long," +
                " s double" +
                ") with (number_of_replicas=0)");
        ensureGreen();

        execute("insert into aggs (c, s) (select count(*), sum(position) from locations)");
        assertThat(response.rowCount(), is(1L));

        execute("refresh table aggs");
        execute("select c, s from aggs");
        assertThat(response.rowCount(), is(1L));
        assertThat(((Number) response.rows()[0][0]).longValue(), is(13L));
        assertThat((Double) response.rows()[0][1], is(38.0));
    }

    @Test
    public void testInsertFromQueryCount() throws Exception {
        this.setup.setUpLocations();
        execute("refresh table locations");

        execute("create table aggs (" +
                " c long" +
                ") with (number_of_replicas=0)");
        ensureGreen();

        execute("insert into aggs (c) (select count(*) from locations)");
        assertThat(response.rowCount(), is(1L));

        execute("refresh table aggs");
        execute("select c from aggs");
        assertThat(response.rowCount(), is(1L));
        assertThat(((Number) response.rows()[0][0]).longValue(), is(13L));
    }

    @Test
    public void testInsertFromQuery() throws Exception {
        this.setup.setUpLocations();
        execute("refresh table locations");

        execute("select * from locations order by id");
        Object[][] rowsOriginal = response.rows();

        execute("create table locations2 (" +
                " id string primary key," +
                " name string," +
                " date timestamp," +
                " kind string," +
                " position long," +         // <<-- original type is integer, testing implicit cast
                " description string," +
                " race object," +
                " index name_description_ft using fulltext(name, description) with (analyzer='english')" +
                ") clustered by(id) into 2 shards with(number_of_replicas=0)");

        execute("insert into locations2 (select * from locations)");
        assertThat(response.rowCount(), is(13L));

        execute("refresh table locations2");
        execute("select * from locations2 order by id");
        assertThat(response.rowCount(), is(13L));
        assertThat(response.rows(), is(rowsOriginal));
    }

    @Test
    public void testInsertFromQueryWithGeoType() throws Exception {
        execute("create table t (p geo_point) clustered into 1 shards with (number_of_replicas=0)");
        ensureYellow();
        execute("insert into t (p) values (?)", new Object[]{new Double[]{10.d, 10.d}});
        execute("refresh table t");
        execute("create table t2 (p geo_point) clustered into 1 shards with (number_of_replicas=0)");
        ensureYellow();
        execute("insert into t2 (p) (select p from t)");
        assertThat(response.rowCount(), is(1L));
    }

    @Test
    public void testInsertFromQueryWithAggregateWithinScalarFunction() throws Exception {
        this.setup.setUpCharacters();
        waitNoPendingTasksOnAll();
        execute("create table t (count int, id int) with (number_of_replicas=0)");
        ensureGreen();
        execute("insert into t (count, id) (select (count(*) + 1), id from characters group by id)");
        refresh();
        execute("select count, id from t order by id");
        assertThat(response.rowCount(), is(4L));
        assertThat((int) response.rows()[0][0], is(2));
        assertThat((int) response.rows()[1][0], is(2));
        assertThat((int) response.rows()[2][0], is(2));
        assertThat((int) response.rows()[3][0], is(2));
        assertThat((int) response.rows()[0][1], is(1));
        assertThat((int) response.rows()[1][1], is(2));
        assertThat((int) response.rows()[2][1], is(3));
        assertThat((int)response.rows()[3][1], is(4));
    }

    @Test
    public void testInsertFromSubQueryNonDistributedGroupBy() throws Exception {
        execute("create table nodes (count integer, name string) with (number_of_replicas=0)");
        ensureGreen();
        execute("insert into nodes (count, name) (select count(*), name from sys.nodes group by name)");
        refresh();
        execute("select count, name from nodes order by name");
        assertThat(response.rowCount(), is(2L));
        assertThat((int)response.rows()[0][0], is(1));
        assertThat((String)response.rows()[0][1], is("node_0"));
        assertThat((int)response.rows()[1][0], is(1));
        assertThat((String)response.rows()[1][1], is("node_1"));
    }

    @Test
    public void testInsertFromSubQueryDistributedGroupBy() throws Exception {
        this.setup.setUpCharacters();
        waitNoPendingTasksOnAll();
        execute("create table t (id int, name string)");
        ensureGreen();
        execute("insert into t (id, name) (select id, name from characters group by id, name)");
        assertThat(response.rowCount(), is(4L));
        refresh();
        execute("select id, name from t order by id");
        assertThat(response.rowCount(), is(4L));
        assertThat((int)response.rows()[3][0], is(4));
        assertThat((String)response.rows()[3][1], is("Arthur"));

    }

    @Test
    public void testInsertFromQueryOnDuplicateKey() throws Exception {
        setup.setUpCharacters();
        waitNoPendingTasksOnAll();
        execute("create table t (id integer primary key, name string, female boolean)");

        // copy all over from 'characters' table
        execute("insert into t (id, name, female) (select id, name, female from characters)");
        assertThat(response.rowCount(), is(4L));
        refresh();

        execute("select female, count(*) from t group by female order by female");
        assertThat(response.rowCount(), is(2L));
        assertThat((Long)response.rows()[0][1], is(2L));
        assertThat((Long)response.rows()[0][1], is(2L));

        // set all 'female' values to true
        execute("insert into t (id, name, female) (select id, name, female from characters) " +
                "on duplicate key update female = ?",
                new Object[]{ true });
        assertThat(response.rowCount(), is(4L));
        refresh();

        execute("select female, count(*) from t group by female");
        assertThat(response.rowCount(), is(1L));
        assertThat((Long)response.rows()[0][1], is(4L));

        // set all 'female' values back to their original values
        execute("insert into t (id, name, female) (select id, name, female from characters) " +
                        "on duplicate key update female = values(female)",
                new Object[]{ true });
        assertThat(response.rowCount(), is(4L));
        refresh();

        execute("select female, count(*) from t group by female order by female");
        assertThat(response.rowCount(), is(2L));
        assertThat((Long)response.rows()[0][1], is(2L));
        assertThat((Long) response.rows()[0][1], is(2L));
    }

    @Test
    public void testInsertFromSubQueryCrossJoin() throws Exception {
        setup.setUpCharacters();
        setup.setUpBooks();
        waitNoPendingTasksOnAll();
        execute("create table t (name string, title string)");
        execute("insert into t (name, title) (select name, title from books, characters)");
        assertThat(response.rowCount(), is(12L));
        refresh();
        execute("select title, name from t");
        assertThat(response.rowCount(), is(12L));
    }

<<<<<<< HEAD
    @Test
    public void testUpsertFromSubQueryCrossJoin() throws Exception {
        setup.setUpCharacters();
        setup.setUpBooks();
        waitNoPendingTasksOnAll();
        execute("create table t (name string primary key, title string, count integer)");
        execute("insert into t (name, title, count) (select name, title, 1 from books, characters)" +
                "   ON DUPLICATE KEY UPDATE" +
                "       title = 'conflict'," +
                "       count = count + VALUES(count)");
        assertThat(response.rowCount(), is(12L));
        refresh();
        execute("select title, name, count from t order by name");
        assertThat(response.rowCount(), is(3L));
        assertThat((String)response.rows()[0][0], is("conflict"));
        assertThat((String)response.rows()[0][1], is("Arthur"));
        assertThat((int)response.rows()[0][2], is(6));
        assertThat((String)response.rows()[1][0], is("conflict"));
        assertThat((String)response.rows()[1][1], is("Ford"));
        assertThat((int)response.rows()[1][2], is(3));
    }

    @Test
    public void testInsertFromSubQueryCrossJoinWithMaps() throws Exception {
        setup.setUpCharacters();
        setup.setUpObjectTable();
        waitNoPendingTasksOnAll();
        execute("create table t (name string, author object(dynamic))");
        execute("insert into t (name, author) (select name, author from ot, characters)");
        assertThat(response.rowCount(), is(4L));
        refresh();
        execute("select name, author from t");
        assertThat(response.rowCount(), is(4L));
    }

    @Test
    public void testInsertFromSubQueryCrossJoinESGet() throws Exception {
        setup.setUpCharacters();
        setup.setUpBooks();
        waitNoPendingTasksOnAll();
        execute("create table t (id integer, title string, name string)");
        execute("insert into t (id, name, title) (select characters.id, name, title from books, characters where characters.id = 1)");
        assertThat(response.rowCount(), is(3L));
        refresh();
        execute("select id, title, name from t order by id, title");
        assertThat(response.rowCount(), is(3L));
        assertThat((int)response.rows()[0][0], is(1));
        assertThat((String)response.rows()[0][1], is("Life, the Universe and Everything"));
        assertThat((String)response.rows()[0][2], is("Arthur"));
=======
    public void testInsertFromSubQueryWithVersion() throws Exception {
        expectedException.expect(SQLActionException.class);
        expectedException.expectMessage("\"_version\" column is not valid in the WHERE clause");
        execute("create table users (name string)");
        execute("insert into users (name) (select name from users where _version = 1)");
>>>>>>> 7235eafd
    }
}<|MERGE_RESOLUTION|>--- conflicted
+++ resolved
@@ -636,7 +636,6 @@
         assertThat(response.rowCount(), is(12L));
     }
 
-<<<<<<< HEAD
     @Test
     public void testUpsertFromSubQueryCrossJoin() throws Exception {
         setup.setUpCharacters();
@@ -683,15 +682,16 @@
         refresh();
         execute("select id, title, name from t order by id, title");
         assertThat(response.rowCount(), is(3L));
-        assertThat((int)response.rows()[0][0], is(1));
-        assertThat((String)response.rows()[0][1], is("Life, the Universe and Everything"));
-        assertThat((String)response.rows()[0][2], is("Arthur"));
-=======
+        assertThat((int) response.rows()[0][0], is(1));
+        assertThat((String) response.rows()[0][1], is("Life, the Universe and Everything"));
+        assertThat((String) response.rows()[0][2], is("Arthur"));
+    }
+
+    @Test
     public void testInsertFromSubQueryWithVersion() throws Exception {
         expectedException.expect(SQLActionException.class);
         expectedException.expectMessage("\"_version\" column is not valid in the WHERE clause");
         execute("create table users (name string)");
         execute("insert into users (name) (select name from users where _version = 1)");
->>>>>>> 7235eafd
     }
 }