--- conflicted
+++ resolved
@@ -25,9 +25,11 @@
 import com.google.common.collect.ImmutableList;
 import com.google.common.collect.Iterables;
 import com.google.common.util.concurrent.ListenableFuture;
+import io.crate.Constants;
 import io.crate.action.sql.SQLResponse;
 import io.crate.analyze.WhereClause;
 import io.crate.executor.*;
+import io.crate.executor.task.join.NestedLoopTask;
 import io.crate.executor.transport.task.elasticsearch.QueryThenFetchTask;
 import io.crate.metadata.ColumnIdent;
 import io.crate.metadata.doc.DocTableInfo;
@@ -35,33 +37,26 @@
 import io.crate.operation.projectors.TopN;
 import io.crate.planner.IterablePlan;
 import io.crate.planner.node.dql.QueryThenFetchNode;
+import io.crate.planner.node.dql.join.NestedLoopNode;
+import io.crate.planner.projection.Projection;
+import io.crate.planner.projection.TopNProjection;
+import io.crate.planner.symbol.InputColumn;
 import io.crate.planner.symbol.Reference;
 import io.crate.planner.symbol.Symbol;
 import io.crate.testing.TestingHelpers;
-<<<<<<< HEAD
 import io.crate.types.DataType;
 import io.crate.types.DataTypes;
 import org.elasticsearch.common.util.ObjectArray;
-=======
-import org.elasticsearch.test.junit.annotations.TestLogging;
->>>>>>> 7235eafd
 import org.junit.After;
 import org.junit.Rule;
 import org.junit.Test;
 import org.junit.rules.ExpectedException;
 
 import java.io.Closeable;
-<<<<<<< HEAD
 import java.lang.reflect.Field;
 import java.util.ArrayList;
 import java.util.Arrays;
 import java.util.List;
-=======
-import java.util.ArrayList;
-import java.util.Arrays;
-import java.util.List;
-import java.util.UUID;
->>>>>>> 7235eafd
 
 import static org.hamcrest.Matchers.instanceOf;
 import static org.hamcrest.core.Is.is;
@@ -370,15 +365,14 @@
         ListenableFuture<TaskResult> resultFuture = results.get(0);
         TaskResult result = resultFuture.get();
         assertThat(result, instanceOf(TaskResult.class));
-        TaskResult pageableResult = (TaskResult)result;
-        closeMeWhenDone = pageableResult;
+        closeMeWhenDone = result;
 
         // the two first records were hit by the query and page offset
-        assertThat(TestingHelpers.printedPage(pageableResult.page()), is(
+        assertThat(TestingHelpers.printedPage(result.page()), is(
                 "3| Trillian| true\n"));
 
         pageInfo = pageInfo.nextPage(1);
-        ListenableFuture<TaskResult> nextPageResultFuture = pageableResult.fetch(pageInfo);
+        ListenableFuture<TaskResult> nextPageResultFuture = result.fetch(pageInfo);
         TaskResult nextPageResult = nextPageResultFuture.get();
         closeMeWhenDone = nextPageResult;
         assertThat(TestingHelpers.printedPage(nextPageResult.page()), is(
@@ -398,7 +392,6 @@
     }
 
     @Test
-<<<<<<< HEAD
     public void testNestedLoopBothSidesPageableNoLimit() throws Exception {
         setup.setUpCharacters();
         setup.setUpBooks();
@@ -952,7 +945,7 @@
         TaskResult result = nestedLoopResultFuture.get();
         assertThat(result, instanceOf(TaskResult.class));
 
-        TaskResult pageableResult = (TaskResult)result;
+        TaskResult pageableResult = result;
         closeMeWhenDone = pageableResult;
 
         Page firstPage = pageableResult.page();
@@ -992,8 +985,6 @@
     }
 
     @Test
-=======
->>>>>>> 7235eafd
     public void testQueryThenFetchPageWithGap() throws Exception {
         setup.setUpCharacters();
         sqlExecutor.exec("insert into characters (id, name, female) values (?, ?, ?)", new Object[][]{
