--- conflicted
+++ resolved
@@ -66,12 +66,7 @@
             Map<String, Object> doc,
             Long requiredVersion,
             TransportUpdateAction updateAction,
-<<<<<<< HEAD
-            SearchContext context
-            ) {
-=======
             SearchContext context) {
->>>>>>> c9ca7ebb
         this.shardId = context.indexShard().shardId();
         this.updateAction = updateAction;
         this.lookup = context.lookup();
